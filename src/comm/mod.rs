// Copyright (c) 2022 ClSlaid <cailue@bupt.edu.cn>
//
// This Source Code Form is subject to the terms of the Mozilla Public
// License, v. 2.0. If a copy of the MPL was not distributed with this
// file, You can obtain one at http://mozilla.org/MPL/2.0/.

use std::{collections::BTreeMap, net::SocketAddr, sync::Arc, time::Duration};

use bytes::{Bytes, BytesMut};
use rand::prelude::random;
<<<<<<< HEAD
=======
use tokio::net::UdpSocket;
use tokio::sync::{mpsc, Mutex, OnceCell, oneshot};
use tokio::time::timeout;
use tracing;

>>>>>>> 5dc9521f
pub use stream::{QuicService, TcpService, TlsListener, TlsService};
use tokio::{
    net::UdpSocket,
    sync::{mpsc, oneshot, Mutex, OnceCell},
    time::timeout,
};
use tracing;

use crate::protocol::{Packet, PacketError, Question, RR, TransactionError};

pub mod client;
pub(crate) mod forward;
pub(crate) mod stream;

pub(crate) type TaskMap = Arc<Mutex<BTreeMap<u16, oneshot::Sender<Vec<Answer>>>>>;

static TIME_OUT: OnceCell<Duration> = OnceCell::const_new();

async fn get_time_out() -> Duration {
    *TIME_OUT
        .get_or_init(|| async { Duration::from_secs(5) })
        .await
}

#[derive(Debug)]
pub enum Task {
    Query(Question, mpsc::UnboundedSender<Answer>),
}

#[derive(Debug, Clone)]
pub enum Answer {
    Error(PacketError),
    Answer(RR),
    NameServer(RR),
    Additional(RR),
}

#[derive(Clone)]
pub struct UdpService {
    // serving port, to downstream
    udp: Arc<UdpSocket>,
    // recursive lookup socket, to upstream
    forward: Arc<UdpSocket>,
}

impl UdpService {
    pub fn new(udp: UdpSocket, forward: UdpSocket) -> UdpService {
        UdpService {
            udp: Arc::new(udp),
            forward: Arc::new(forward),
        }
    }

    #[warn(deprecated_in_future)]
    pub async fn run_forward(
        self: Arc<Self>,
        mut recur_receiver: mpsc::UnboundedReceiver<Task>,
    ) -> Result<(), std::io::Error> {
        let mp: TaskMap = Arc::new(Mutex::new(BTreeMap::new()));

        let (buf_sender, mut buf_receiver) = mpsc::channel::<Bytes>(4);

        let s = self.clone();
        tracing::debug!("setting up listener");

        // passing answers back to forward lookup
        let listening = tokio::spawn(forward::listening(s.forward.clone(), mp.clone()));

        let forward_socket = self.forward.clone();
        // sending packet that received from task queue
        let forwarding = tokio::spawn(async move {
            while let Some(packet) = buf_receiver.recv().await {
                forward_socket.send(&packet[..]).await.unwrap();
            }
        });

        let mut checkers = vec![];

        while let Some(task) = recur_receiver.recv().await {
            // Get a task from main, try generate a unique id for it
            let id: u16 = random();
            let Task::Query(query, answer_sender) = task;

            // sending answer between `listening` handle and `checker`
            let (checker_sender, checker_receiver) = oneshot::channel();
            let mp = mp.clone();
            {
                // insert into map before sending packet, to avoid data racing
                let mut guard = mp.lock().await;
                guard.insert(id, checker_sender);
            }

            let packet_sender = buf_sender.clone();
            // recursive look up
            let pkt = Packet::new_query(id, query);
            let buf = pkt.into_bytes();
            packet_sender.send(buf).await.unwrap();
            // check after the packet is sent
            let checker = tokio::spawn(async move {
                let answers = timeout(get_time_out().await, checker_receiver).await;
                if answers.is_err() {
                    // timeout
                    answer_sender
                        .send(Answer::Error(PacketError::ServFail))
                        .unwrap();
                    return;
                }
                let answers = answers.unwrap();
                if answers.is_err() {
                    // sender closed unexpectedly
                    answer_sender
                        .send(Answer::Error(PacketError::ServFail))
                        .unwrap();
                    return;
                }
                let answers = answers.unwrap();
                for answer in answers.into_iter() {
                    answer_sender.send(answer).unwrap();
                }
            });
            checkers.push(checker);
        }
        let (l, f) = tokio::join!(listening, forwarding);
        futures::future::join_all(checkers).await;
        l.unwrap();
        f.unwrap();
        Ok(())
    }

    async fn udp_fail(&self, err: TransactionError, client: SocketAddr) {
        let udp = self.udp.clone();
        let TransactionError { id, error } = err;
        let id = id.unwrap_or(0);
        let packet = Packet::new_failure(id, error);
        udp.send_to(&packet.into_bytes(), client).await.unwrap();
    }

    pub async fn run_udp(
        self: Arc<Self>,
        task_sender: mpsc::UnboundedSender<Task>,
    ) -> Result<(), std::io::Error> {
        let s = self.clone();
        loop {
            // receive packet
            let mut packet = BytesMut::from(&[0_u8; 1024][..]);
            let (n, client) = s.udp.recv_from(&mut packet).await?;

            // validate packet
            if n < 12 {
                tracing::debug!("received malformed packet from {}", client);
                tracing::debug!("packet length: {}, data: {:?}", n, packet);
                // ignore
                continue;
            }

            let pkt = match Packet::parse_packet(packet.clone().into(), 0) {
                Ok(pkt) => pkt,
                Err(err) => {
                    let s = s.clone();
                    tokio::spawn(async move {
                        tracing::debug!(
                            "received malformed packet from {} with failure {}",
                            client,
                            err
                        );
                        s.udp_fail(err, client).await;
                    });
                    continue;
                }
            };
            tracing::debug!("received packet from client: {}", client);

            let task_sender = task_sender.clone();
            let query = pkt.question.clone().unwrap();

            // spawn a new task to proceed the packet
            let s = s.clone();
            tokio::spawn(async move {
                let id = pkt.get_id();
                let rs = transaction(pkt, task_sender).await;
                if rs.is_err() {
                    s.udp_fail(rs.unwrap_err(), client).await;
                    return;
                }
                let answers = rs.unwrap();
                let mut resp = Packet::new_plain_answer(id);
                for ans in answers {
                    match ans {
                        Answer::Error(rcode) => {
                            resp = Packet::new_failure(id, rcode);
                            break;
                        }
                        Answer::Answer(ans) => resp.add_answer(ans),
                        Answer::NameServer(ns) => resp.add_authority(ns),
                        Answer::Additional(ad) => resp.add_addition(ad),
                    }
                }
                resp.set_question(query);
                let packet = resp.into_bytes();
                let udp = s.udp.clone();
                udp.send_to(&packet, client).await.unwrap();
            });
        }
    }
}

async fn transaction(
    pkt: Packet,
    task_sender: mpsc::UnboundedSender<Task>,
) -> Result<Vec<Answer>, TransactionError> {
    let id = Some(pkt.get_id());
    if !pkt.is_query() {
        let err = TransactionError {
            id,
            error: PacketError::ServFail,
        };
        return Err(err);
    }

    let query = pkt.question.unwrap();
    let (a_sender, mut a_recv) = mpsc::unbounded_channel::<Answer>();
    let task = Task::Query(query, a_sender);
    task_sender.send(task).unwrap();

    let mut answers = vec![];
    while let Some(answer) = a_recv.recv().await {
        match answer {
            Answer::Error(error) => {
                let err = TransactionError { id, error };
                return Err(err);
            }
            answer => answers.push(answer),
        }
    }

    Ok(answers)
}<|MERGE_RESOLUTION|>--- conflicted
+++ resolved
@@ -8,14 +8,6 @@
 
 use bytes::{Bytes, BytesMut};
 use rand::prelude::random;
-<<<<<<< HEAD
-=======
-use tokio::net::UdpSocket;
-use tokio::sync::{mpsc, Mutex, OnceCell, oneshot};
-use tokio::time::timeout;
-use tracing;
-
->>>>>>> 5dc9521f
 pub use stream::{QuicService, TcpService, TlsListener, TlsService};
 use tokio::{
     net::UdpSocket,
