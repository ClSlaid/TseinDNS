<<<<<<< HEAD
// Copyright (c) 2022 ClSlaid <cailue@bupt.edu.cn>
//
// This Source Code Form is subject to the terms of the Mozilla Public
// License, v. 2.0. If a copy of the MPL was not distributed with this
// file, You can obtain one at http://mozilla.org/MPL/2.0/.

=======
>>>>>>> 5dc9521f
use std::net::SocketAddr;

use bytes::Bytes;
use futures::StreamExt;
use quinn::{Incoming, RecvStream, SendStream};
use tokio::{io::AsyncReadExt, sync::mpsc};

<<<<<<< HEAD
use crate::{
    comm::{
        stream::{stream_fail, write_packet},
        Answer, Task,
    },
    protocol::{Packet, PacketError, TransactionError},
};
=======
use crate::comm::stream::stream_fail;
use crate::comm::{Answer, Task};
use crate::protocol::{Packet, PacketError, TransactionError};
>>>>>>> 5dc9521f

pub struct QuicService {
    listener: Incoming,
    task: mpsc::UnboundedSender<Task>,
}

impl QuicService {
    pub fn new(listener: Incoming, task: mpsc::UnboundedSender<Task>) -> Self {
        Self { listener, task }
    }

    pub async fn run(mut self) {
        let mut futs = futures::stream::FuturesUnordered::new();
        while let Some(conn) = self.listener.next().await {
            let client = conn.remote_address();
            tracing::info!("connection from quic://{}", client);
            let task_sender = self.task.clone();
            let fut = tokio::spawn(async move { client_handler(conn, task_sender).await });
            futs.push(fut);
        }
        // join all
        while !futs.is_empty() {
            let _ = futs.next().await;
        }
    }
}

/// `worker` is a handler for a QUIC `stream`
/// like a tiny `super::worker::Worker` implementation
async fn worker(
    mut recv: RecvStream,
    mut send: SendStream,
    task_sender: mpsc::UnboundedSender<Task>,
    client: SocketAddr,
) {
    let stream_id = send.id().index();
    tracing::debug!("serving stream {} from quic://{}", stream_id, client);

    let mut is_suspected = false;
    loop {
        let mut v = vec![];
        let r = recv.read_buf(&mut v).await;
        let len = match r {
            Ok(l) => l,
            Err(_) => {
                tracing::warn!("failed to read on stream {}", recv.id());
                return;
            }
        };
        tracing::debug!("read {} bytes on stream {}", len, recv.id());
        let pkt = match Packet::parse_packet(Bytes::from(v), 0) {
            Err(TransactionError {
                id: _,
                error: PacketError::ServFail,
            }) => {
                // read to end of file, quit
                tracing::debug!(
                    "stream {} from quic:://{} reaches end of file",
                    stream_id,
                    client
                );
                break;
            }
            Err(e) => {
                // packet got error
                tracing::debug!(
                    "stream {} from quic:://{} got malformed data: {}",
                    stream_id,
                    client,
                    e
                );
                if stream_fail(&mut send, e).await.is_err() || is_suspected {
                    tracing::warn!(
                        "stream {} to quic:://{} closed unexpectedly",
                        stream_id,
                        client
                    );
                    break;
                };
                is_suspected = true;
                continue;
            }
            Ok(pkt) => {
                if !pkt.is_query() {
                    let id = pkt.get_id();
                    let error = PacketError::FormatError;
                    let fail = TransactionError {
                        id: Some(id),
                        error,
                    };
                    if stream_fail(&mut send, fail).await.is_err() || is_suspected {
                        tracing::warn!("stream {} to quic:://{} closed unexpectedly", id, client);
                        // quit directly
                        return;
                    }
                    is_suspected = true;
                    continue;
                }
                pkt
            }
        };

        // received a processable query
        // forgive the client;
        is_suspected = false;

        let id = pkt.get_id();
        let query = pkt.question.unwrap();
        let (ans_send, mut ans_recv) = mpsc::unbounded_channel();
        let task = Task::Query(query.clone(), ans_send);
        let _ = task_sender.send(task);

        let mut answers = vec![];
        let mut auths = vec![];
        let mut additionals = vec![];
        while let Some(ans) = ans_recv.recv().await {
            match ans {
                Answer::Error(error) => {
                    let err = TransactionError {
                        id: Some(id),
                        error,
                    };
                    if stream_fail(&mut send, err).await.is_err() || is_suspected {
                        tracing::warn!(
                            "stream {} to quic://{} closed unexpectedly",
                            stream_id,
                            client
                        );
                        return;
                    }
                    is_suspected = true;
                    break;
                }
                Answer::Answer(a) => {
                    answers.push(a);
                }
                Answer::NameServer(a) => {
                    auths.push(a);
                }
                Answer::Additional(a) => {
                    additionals.push(a);
                }
            }
        }
        let mut packet = Packet::new_plain_answer(id);
        packet.set_question(query);
        packet.set_answers(answers);
        packet.set_authorities(auths);
        packet.set_addtionals(additionals);

        if send.write_all(&packet.into_bytes()[..]).await.is_err() {
            tracing::warn!(
                "stream {} to quic://{} closed unexpectedly",
                stream_id,
                client
            );
            return;
        }
        let _ = send.finish().await;
    }
    tracing::debug!("stream {} to quic://{} closed", stream_id, client);
}

/// client_handler could be used for handling streams from a specific client.
async fn client_handler(
    conn: quinn::Connecting,
    task_sender: mpsc::UnboundedSender<Task>,
) -> Result<(), quinn::ConnectionError> {
    let quinn::NewConnection {
        connection,
        mut bi_streams,
        ..
    } = conn.await?;
    tracing::debug!(
        "quic connection established: quic://{}",
        connection.remote_address()
    );
    let client = connection.remote_address();
    let mut futs = futures::stream::FuturesUnordered::new();
    while let Some(stream) = bi_streams.next().await {
        let (send, recv) = match stream {
            Err(quinn::ConnectionError::ApplicationClosed { .. }) => {
                tracing::warn!(
                    "quic connection closed by peer: quic://{}",
                    connection.remote_address()
                );
                // connection is closed, keeping proceeding futures is meaningless
                // quit directly, but normally.
                return Ok(());
            }
            Err(e) => {
                tracing::warn!("connection to quic://{} closed due to {:?}", client, e);
                // connection is closed, keeping proceeding futures is meaningless
                // quit directly, and return an error.
                return Err(e);
            }
            Ok(s) => s,
        };

        let task_sender = task_sender.clone();
        let worker = tokio::spawn(async move { worker(recv, send, task_sender, client).await });
        futs.push(worker);
    }
    // join all
    while !futs.is_empty() {
        let _ = futs.next().await;
    }
    Ok(())
}<|MERGE_RESOLUTION|>--- conflicted
+++ resolved
@@ -1,12 +1,9 @@
-<<<<<<< HEAD
 // Copyright (c) 2022 ClSlaid <cailue@bupt.edu.cn>
 //
 // This Source Code Form is subject to the terms of the Mozilla Public
 // License, v. 2.0. If a copy of the MPL was not distributed with this
 // file, You can obtain one at http://mozilla.org/MPL/2.0/.
 
-=======
->>>>>>> 5dc9521f
 use std::net::SocketAddr;
 
 use bytes::Bytes;
@@ -14,19 +11,10 @@
 use quinn::{Incoming, RecvStream, SendStream};
 use tokio::{io::AsyncReadExt, sync::mpsc};
 
-<<<<<<< HEAD
 use crate::{
-    comm::{
-        stream::{stream_fail, write_packet},
-        Answer, Task,
-    },
+    comm::{stream::stream_fail, Answer, Task},
     protocol::{Packet, PacketError, TransactionError},
 };
-=======
-use crate::comm::stream::stream_fail;
-use crate::comm::{Answer, Task};
-use crate::protocol::{Packet, PacketError, TransactionError};
->>>>>>> 5dc9521f
 
 pub struct QuicService {
     listener: Incoming,
