// Copyright (c) 2022 ClSlaid <cailue@bupt.edu.cn>
//
// This Source Code Form is subject to the terms of the Mozilla Public
// License, v. 2.0. If a copy of the MPL was not distributed with this
// file, You can obtain one at http://mozilla.org/MPL/2.0/.

// TODO: refract into a clap application
<<<<<<< HEAD
use std::{
    fs::File,
    io::BufReader,
    net::{IpAddr, Ipv4Addr, SocketAddr},
    sync::Arc,
};
=======
use std::fs::File;
use std::io::BufReader;
use std::net::{IpAddr, Ipv4Addr, Ipv6Addr, SocketAddr};
use std::sync::Arc;
>>>>>>> 5dc9521f

use rustls_pemfile::{certs, pkcs8_private_keys};
use tokio::{
    net::{TcpListener, UdpSocket},
    sync::mpsc,
    time,
};
use tokio_rustls::rustls::{Certificate, PrivateKey};
use tracing::instrument;
use tracing_subscriber::{fmt, layer::SubscriberExt, util::SubscriberInitExt};
<<<<<<< HEAD
=======

use tsein_dns::comm::client::QuicForwarder;
use tsein_dns::comm::{TlsListener, TlsService};
>>>>>>> 5dc9521f
use tsein_dns::{
    cache::DnsCache,
    comm::{Answer, QuicService, Task, TcpService, TlsListener, TlsService, UdpService},
    protocol::{RRClass, RR},
};

const CACHE_SIZE: usize = 9192;

static KEY_PATH: &str = "secret/localhost+2-key.pem";
static CERT_PATH: &str = "secret/localhost+2.pem";

fn load_certs(path: &str) -> std::io::Result<Vec<Certificate>> {
    certs(&mut BufReader::new(File::open(path)?))
        .map_err(|_| std::io::Error::new(std::io::ErrorKind::InvalidInput, "invalid cert"))
        .map(|mut certs| certs.drain(..).map(Certificate).collect())
}

fn load_keys(path: &str) -> std::io::Result<Vec<PrivateKey>> {
    pkcs8_private_keys(&mut BufReader::new(File::open(path)?))
        .map_err(|_| std::io::Error::new(std::io::ErrorKind::InvalidInput, "invalid key"))
        .map(|mut keys| keys.drain(..).map(PrivateKey).collect())
}

async fn transaction(
    mut tasks: mpsc::UnboundedReceiver<Task>,
    rec_sender: mpsc::UnboundedSender<Task>,
    cache: DnsCache,
) {
    tracing::info!("initiated transaction layer");

    while let Some(task) = tasks.recv().await {
        tracing::debug!("received task");

        let rec_sender = rec_sender.clone();
        match task {
            Task::Query(query, ans_sender) => {
                // looking up local cache
                tracing::trace!("looking up local cache for query: {}", query.get_name());

                if let Some((rdata, ddl)) = cache.get(query.clone()).await {
                    // check if cached record is on-dated
                    let now = time::Instant::now();
                    if ddl > now {
                        tracing::trace!(
                            "looked up cache for query successfully: `{}`, type: `{}`",
                            query.get_name(),
                            query.get_type()
                        );
                        // calculate ttl
                        let ttl = ddl.duration_since(now);
                        let rr = RR::new(query.get_name(), ttl, RRClass::Internet, rdata);
                        let ans = Answer::Answer(rr);
                        ans_sender.send(ans).unwrap();
                        continue;
                    }
                }

                tracing::info!(
                    "unable to lookup query locally: {}, forwarding...",
                    query.get_name()
                );
                let (rec_query_sender, mut rec_ans_recv) = mpsc::unbounded_channel();

                let mut forwarding_cache = cache.clone();
                tokio::spawn(async move {
                    rec_sender
                        .send(Task::Query(query.clone(), rec_query_sender))
                        .unwrap();
                    let mut cached = false;
                    while let Some(answer) = rec_ans_recv.recv().await {
                        tracing::trace!("Get answer from upstream: {:?}", answer);
                        // cache one answer only
                        if !cached {
                            tracing::trace!("caching answer from upstream");
                            match answer.clone() {
                                Answer::Error(_) => todo!(),
                                Answer::Answer(rr) => {
                                    forwarding_cache.insert_rr(query.clone(), rr).await;
                                }
                                Answer::NameServer(rr) => {
                                    forwarding_cache.insert_rr(query.clone(), rr).await;
                                }
                                Answer::Additional(rr) => {
                                    forwarding_cache.insert_rr(query.clone(), rr).await;
                                }
                            };
                            cached = true;
                        }
                        ans_sender.send(answer).unwrap();
                    }
                });
            }
        };
    }
}

fn main() {
    // init logger
    if let Ok(local_timer) = fmt::time::OffsetTime::local_rfc_3339() {
        tracing_subscriber::registry()
            .with(fmt::layer().with_timer(local_timer))
            .init();
    } else {
        let sys_timer = fmt::time::SystemTime;
        tracing_subscriber::registry()
            .with(fmt::layer().with_timer(sys_timer))
            .init();
    }
    tracing::info!(
        "Starting {}, version {}, author {}",
        env!("CARGO_PKG_NAME"),
        env!("CARGO_PKG_VERSION"),
        env!("CARGO_PKG_AUTHORS")
    );
    tracing::info!("initializing tokio runtime");

    let upstream_domain: &str = "dns-unfiltered.adguard.com";
    let upstream_addr: SocketAddr = SocketAddr::new(
        IpAddr::from(Ipv6Addr::new(0x2a10, 0x50c0, 0, 0, 0, 0, 0x1, 0xff)),
        853,
    );

    run(upstream_domain, upstream_addr);
}

#[instrument(level = "debug")]
#[tokio::main]
async fn run(upstream_domain: &'static str, upstream_addr: SocketAddr) {
    // init cache
    let cache = DnsCache::new(10 * CACHE_SIZE, (5 * CACHE_SIZE) as i64);

    // load ssl keys and certs
    let mut keys = match load_keys(KEY_PATH) {
        Ok(keys) => keys,
        Err(e) => {
            tracing::error!("cannot load keys from {}: {}", KEY_PATH, e);
            return;
        }
    };
    let certs = match load_certs(CERT_PATH) {
        Ok(certs) => certs,
        Err(e) => {
            tracing::error!("cannot load certs from {}: {}", CERT_PATH, e);
            return;
        }
    };

    let mut roots = rustls::RootCertStore::empty();
    for cert in
        rustls_native_certs::load_native_certs().expect("failed to read system native certificates")
    {
        roots.add(&Certificate(cert.0)).unwrap();
    }

    let mut serv_config = match rustls::ServerConfig::builder()
        .with_safe_defaults()
        .with_no_client_auth()
        .with_single_cert(certs, keys.remove(0))
    {
        Ok(cfg) => cfg,
        Err(e) => {
            tracing::error!("cannot generate server config: {}", e);
            return;
        }
    };

    serv_config.alpn_protocols = vec![
        Vec::from(&b"dot"[..]),
        Vec::from(&b"doq"[..]),
        Vec::from(&b"doq-i11"[..]),
    ];
    let serv_config = Arc::new(serv_config);

    // init UDP serving ports
    tracing::info!("binding port 1053 as udp serving port");
    let udp_serve = UdpSocket::bind("0.0.0.0:1053").await.unwrap();
    let forward = UdpSocket::bind("0.0.0.0:1054").await.unwrap();

    let udp_server = Arc::new(UdpService::new(udp_serve, forward));

    // tasks received from downstream
    let (task_sender, task_recv) = mpsc::unbounded_channel();

    // recursive lookup
    let (rec_sender, rec_recv) = mpsc::unbounded_channel();

    // deprecated udp forward service
    // tracing::info!("init UDP forwarding...");
    // let udp_forwarding = tokio::spawn(async move {
    // tracing::info!("initiated forwarder");
    // forwarder.run_forward(rec_recv).await
    // });

    tracing::info!("init UDP serving...");
    let udp_task_sender = task_sender.clone();
    let udp_serving = tokio::spawn(async move {
        tracing::info!("initiated udp server");
        udp_server.clone().run_udp(udp_task_sender).await
    });

    tracing::info!("binding port 1053 as tcp serving port");
    let tcp_serve = TcpListener::bind("0.0.0.0:1053").await.unwrap();
    let tcp_server = TcpService::new(tcp_serve, task_sender.clone(), CACHE_SIZE);
    tracing::info!("init TCP serving...");
    let tcp_serving = tokio::spawn(async move {
        tracing::info!("initiated tcp server");
        tcp_server.run().await
    });

    tracing::info!("binding port 1853 as tls serving port");
    let tls_underlay = TcpListener::bind("0.0.0.0:1853").await.unwrap();
    let tls_serve = TlsListener::new(tls_underlay, serv_config.clone());
    let tls_server = TlsService::new(tls_serve, task_sender.clone(), CACHE_SIZE);
    let tls_serving = tokio::spawn(async move {
        tracing::info!("initiated tls server");
        tls_server.run().await
    });

    tracing::info!("binding port 1953 as quic serving port");
    let quic_serv = SocketAddr::new(IpAddr::from(Ipv4Addr::UNSPECIFIED), 1953);
    let quic_config = quinn::ServerConfig::with_crypto(serv_config);
    let (endpoint, incoming) = quinn::Endpoint::server(quic_config.clone(), quic_serv).unwrap();
    let quic_server = QuicService::new(incoming, task_sender);
    let quic_serving = tokio::spawn(async move {
        tracing::info!(
            "starting service on: quic://{}",
            endpoint.local_addr().unwrap()
        );
        quic_server.run().await
    });

    tracing::info!("binding port 1954 as quic forwarding port");
    let forward = SocketAddr::new(IpAddr::from(Ipv6Addr::UNSPECIFIED), 1954);
    let quic_config = rustls::ClientConfig::builder()
        .with_safe_defaults()
        .with_root_certificates(roots)
        .with_no_client_auth();

    let mut endpoint = quinn::Endpoint::client(forward).unwrap();
    endpoint.set_default_client_config(quinn::ClientConfig::new(Arc::new(quic_config)));
    let forwarder = QuicForwarder::try_new(rec_recv, endpoint, upstream_domain, upstream_addr)
        .await
        .unwrap();
    tracing::info!("init forward");
    let forwarding = tokio::spawn(forwarder.run());

    tracing::info!("init transaction");
    let transaction = tokio::spawn(async move {
        transaction(task_recv, rec_sender, cache).await;
    });

    let (f, s, do_tcp, do_tls, do_quic, t) = tokio::join!(
        forwarding,
        udp_serving,
        tcp_serving,
        tls_serving,
        quic_serving,
        transaction
    );
    f.unwrap().unwrap();
    s.unwrap().unwrap();
    do_tcp.unwrap();
    do_quic.unwrap();
    do_tls.unwrap();
    t.unwrap();
    tracing::info!("quit service");
}<|MERGE_RESOLUTION|>--- conflicted
+++ resolved
@@ -5,19 +5,12 @@
 // file, You can obtain one at http://mozilla.org/MPL/2.0/.
 
 // TODO: refract into a clap application
-<<<<<<< HEAD
 use std::{
     fs::File,
     io::BufReader,
-    net::{IpAddr, Ipv4Addr, SocketAddr},
+    net::{IpAddr, Ipv4Addr, Ipv6Addr, SocketAddr},
     sync::Arc,
 };
-=======
-use std::fs::File;
-use std::io::BufReader;
-use std::net::{IpAddr, Ipv4Addr, Ipv6Addr, SocketAddr};
-use std::sync::Arc;
->>>>>>> 5dc9521f
 
 use rustls_pemfile::{certs, pkcs8_private_keys};
 use tokio::{
@@ -28,15 +21,12 @@
 use tokio_rustls::rustls::{Certificate, PrivateKey};
 use tracing::instrument;
 use tracing_subscriber::{fmt, layer::SubscriberExt, util::SubscriberInitExt};
-<<<<<<< HEAD
-=======
-
-use tsein_dns::comm::client::QuicForwarder;
-use tsein_dns::comm::{TlsListener, TlsService};
->>>>>>> 5dc9521f
 use tsein_dns::{
     cache::DnsCache,
-    comm::{Answer, QuicService, Task, TcpService, TlsListener, TlsService, UdpService},
+    comm::{
+        client::QuicForwarder, Answer, QuicService, Task, TcpService, TlsListener, TlsService,
+        UdpService,
+    },
     protocol::{RRClass, RR},
 };
 
