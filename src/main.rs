--- conflicted
+++ resolved
@@ -12,13 +12,13 @@
 use tracing::instrument;
 use tracing_subscriber::{fmt, layer::SubscriberExt, util::SubscriberInitExt};
 
+use tsein_dns::comm::client::QuicForwarder;
+use tsein_dns::comm::{TlsListener, TlsService};
 use tsein_dns::{
     cache::DnsCache,
     comm::{Answer, QuicService, Task, TcpService, UdpService},
-    protocol::{RR, RRClass},
+    protocol::{RRClass, RR},
 };
-use tsein_dns::comm::{TlsListener, TlsService};
-use tsein_dns::comm::client::QuicForwarder;
 
 const CACHE_SIZE: usize = 9192;
 
@@ -161,18 +161,14 @@
         }
     };
 
-<<<<<<< HEAD
     let mut roots = rustls::RootCertStore::empty();
     for cert in
-    rustls_native_certs::load_native_certs().expect("failed to read system native certificates")
+        rustls_native_certs::load_native_certs().expect("failed to read system native certificates")
     {
         roots.add(&Certificate(cert.0)).unwrap();
     }
 
-    let serv_config = match rustls::ServerConfig::builder()
-=======
     let mut serv_config = match rustls::ServerConfig::builder()
->>>>>>> b2daae74
         .with_safe_defaults()
         .with_no_client_auth()
         .with_single_cert(certs, keys.remove(0))
