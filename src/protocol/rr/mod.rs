--- conflicted
+++ resolved
@@ -8,13 +8,6 @@
 use rdata::{a::A, aaaa::Aaaa, cname::Cname, mx::Mx, ns::Ns, soa::Soa, unknown::Unknown, Rdata};
 use tokio::time;
 
-<<<<<<< HEAD
-=======
-use rdata::{a::A, aaaa::Aaaa, cname::Cname, mx::Mx, ns::Ns, soa::Soa, unknown::Unknown, Rdata};
-
-use crate::protocol::{PacketContent, RRType};
-
->>>>>>> 5dc9521f
 use super::{domain::Name, error::PacketError, RRClass};
 use crate::protocol::{PacketContent, RRType};
 
@@ -148,16 +141,12 @@
 }
 
 impl PacketContent for RR {
-<<<<<<< HEAD
-    fn parse(packet: bytes::Bytes, pos: usize) -> Result<Self, PacketError>
-=======
     #[inline]
     fn size(&self) -> usize {
         self.size
     }
 
     fn parse(packet: Bytes, pos: usize) -> Result<Self, PacketError>
->>>>>>> 5dc9521f
     where
         Self: Sized,
     {
