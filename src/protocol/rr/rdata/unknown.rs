// Copyright (c) 2022 ClSlaid <cailue@bupt.edu.cn>
//
// This Source Code Form is subject to the terms of the Mozilla Public
// License, v. 2.0. If a copy of the MPL was not distributed with this
// file, You can obtain one at http://mozilla.org/MPL/2.0/.

use bytes::{Buf, BufMut, Bytes, BytesMut};

use super::Rdata;
use crate::protocol::{error::PacketError, rr::RRType};

#[derive(Debug, Clone)]
pub struct Unknown {
    rtype: RRType,
    length: usize,
    data: Bytes, // TODO: data maybe empty, fix it
}

impl Unknown {
    pub fn get_type(&self) -> RRType {
        self.rtype
    }

    pub fn set_type(&mut self, rtype: u16) {
        self.rtype = RRType::UNKNOWN(rtype);
    }

<<<<<<< HEAD
    pub fn parse_typeless(packet: bytes::Bytes, pos: usize) -> Result<(Self, usize), PacketError>
=======
    pub fn parse_typeless(packet: Bytes, pos: usize) -> Result<(Self, usize), PacketError>
>>>>>>> 5dc9521f
    where
        Self: Sized,
    {
        let mut p = packet;
        let length = p.get_u16() as usize;
        let data = Bytes::copy_from_slice(&p[..length]);
        let unknown = Self {
            length,
            rtype: RRType::UNKNOWN(255), // always set as 255
            data,
        };
        let end = pos + 2 + length;
        Ok((unknown, end))
    }
}

impl Rdata for Unknown {
    /// Warning: will look backward to other fields in RR.
    /// use only when parsing at least a whole RR.
<<<<<<< HEAD
    fn parse(packet: bytes::Bytes, pos: usize) -> Result<(Self, usize), PacketError>
=======
    fn parse(packet: Bytes, pos: usize) -> Result<(Self, usize), PacketError>
>>>>>>> 5dc9521f
    where
        Self: Sized,
    {
        let packet_len = packet.len();
        if pos < 8 || pos > packet_len {
            return Err(PacketError::FormatError);
        }

        // Get type of unknown
        let type_pos = pos - 8;
        let mut p = packet.clone();
        p.advance(type_pos);
        let tp = p.get_u16();

        // Parse remaining parts of the packet
        let mut p = packet;
        p.advance(pos);
        let length = p.get_u16() as usize;

        if length + pos > packet_len {
            return Err(PacketError::FormatError);
        }

        let data = Bytes::copy_from_slice(&p[..length]);
        let unknown = Self {
            length,
            rtype: RRType::UNKNOWN(tp),
            data,
        };
        let end = pos + 2 + length;
        Ok((unknown, end))
    }

    fn try_into_bytes(&self) -> Result<BytesMut, PacketError> {
        let mut buf = BytesMut::with_capacity(self.length + 2);
        buf.put_u16(self.length as u16);
        buf.put_slice(&self.data);
        Ok(buf)
    }
}

#[test]
fn test_set_rtype() {
    let rtype = RRType::UNKNOWN(233);
    let length = 0;
    let data = Bytes::new();
    let mut u = Unknown {
        rtype,
        length,
        data,
    };
    assert_eq!(u.get_type(), rtype);

    let rtype = 114;
    u.set_type(rtype);
    assert_eq!(u.get_type(), RRType::from(rtype));
}

#[test]
fn test_parse_and_to_bytes() {
    // test invalid
    let invalid = Bytes::from([0_u8, 10, 0, 0, 2, 0].to_vec());
    let parsed = Unknown::parse(invalid, 0);
    assert!(parsed.is_err());
    // test without type
    let data = Bytes::from([0_u8, 4, 0, 0, 2, 0].to_vec());
    let parsed = Unknown::parse(data.clone(), 0);
    assert!(parsed.is_err());
    // test parse_typeless and to_bytes()
    let parsed = Unknown::parse_typeless(data.clone(), 0);
    let (unknown, end) = parsed.unwrap();
    assert_eq!(end, data.len());
    assert_eq!(unknown.try_into_bytes().unwrap()[..], data[..]);
    // test parse()
    let full_data = Bytes::from(
        [
            0, 233_u8, 0, 0, 0, 0, 0, 0, // 233 is the unknown type
            0_u8, 4, 0, 0, 2, 0, // this line is rdlength and rdata section
        ]
        .to_vec(),
    );
    let parsed = Unknown::parse(full_data.clone(), 8);
    assert!(parsed.is_ok());
    let (unknown, end) = parsed.unwrap();
    assert_eq!(end, full_data.len());
    assert_eq!(unknown.get_type(), RRType::from(233));
    assert_eq!(unknown.try_into_bytes().unwrap()[..], data[..]);
}<|MERGE_RESOLUTION|>--- conflicted
+++ resolved
@@ -25,11 +25,7 @@
         self.rtype = RRType::UNKNOWN(rtype);
     }
 
-<<<<<<< HEAD
-    pub fn parse_typeless(packet: bytes::Bytes, pos: usize) -> Result<(Self, usize), PacketError>
-=======
     pub fn parse_typeless(packet: Bytes, pos: usize) -> Result<(Self, usize), PacketError>
->>>>>>> 5dc9521f
     where
         Self: Sized,
     {
@@ -49,11 +45,7 @@
 impl Rdata for Unknown {
     /// Warning: will look backward to other fields in RR.
     /// use only when parsing at least a whole RR.
-<<<<<<< HEAD
-    fn parse(packet: bytes::Bytes, pos: usize) -> Result<(Self, usize), PacketError>
-=======
     fn parse(packet: Bytes, pos: usize) -> Result<(Self, usize), PacketError>
->>>>>>> 5dc9521f
     where
         Self: Sized,
     {
